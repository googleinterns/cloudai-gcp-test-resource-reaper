--- conflicted
+++ resolved
@@ -23,7 +23,6 @@
 	"net/http"
 	"strings"
 	"testing"
-	"time"
 
 	"github.com/googleinterns/cloudai-gcp-test-resource-reaper/pkg/reaper"
 	"github.com/googleinterns/cloudai-gcp-test-resource-reaper/reaperconfig"
@@ -80,14 +79,7 @@
 		}
 	}
 
-<<<<<<< HEAD
-	reaper.PrintWatchlist()
 	reaper.SweepThroughResources(ctx)
-	reaper.PrintWatchlist()
-=======
-	reaper.FreezeTime(time.Now().AddDate(0, 1, 0))
-	reaper.RunThroughResources(ctx)
-
 	expectedResource := "another-resource-1"
 	for _, watchedResource := range reaper.Watchlist {
 		if strings.Compare(watchedResource.Name, expectedResource) == 0 {
@@ -95,7 +87,6 @@
 		}
 	}
 	t.Errorf("Resource %s not in watchlist", expectedResource)
->>>>>>> 1068134f
 }
 
 func setup(shouldCreateResources bool) {
@@ -103,36 +94,6 @@
 	if shouldCreateResources {
 		createTestResources()
 	}
-}
-
-<<<<<<< HEAD
-type TestResource struct {
-	Name     string
-	Zone     string
-	DiskName string
-}
-
-var testResources = []TestResource{
-	TestResource{"test-resource-1", "us-east1-b", "test-disk-2"},
-	TestResource{"test-resource-2", "us-east1-b", "test-disk-3"},
-	TestResource{"test-resource-3", "us-east1-c", "test-disk-2"},
-	TestResource{"test-skip", "us-east1-c", "test-disk-3"},
-	TestResource{"another-resource-1", "us-east1-b", "test-disk-4"},
-	TestResource{"another-resource-2", "us-east1-b", "test-disk-5"},
-=======
-func readConfigFile() {
-	var configData TestConfig
-	jsonConfigFile, err := os.Open("config.json")
-	defer jsonConfigFile.Close()
-	if err != nil {
-		log.Fatal(err)
-	}
-	configParser := json.NewDecoder(jsonConfigFile)
-	configParser.Decode(&configData)
-
-	projectID = configData.ProjectID
-	accessToken = configData.AccessToken
->>>>>>> 1068134f
 }
 
 func createTestResources() {
