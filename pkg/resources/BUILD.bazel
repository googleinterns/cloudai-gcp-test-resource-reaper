load("@io_bazel_rules_go//go:def.bzl", "go_library", "go_test")

go_library(
    name = "go_default_library",
    srcs = ["resources.go"],
    importpath = "github.com/googleinterns/cloudai-gcp-test-resource-reaper/pkg/resources",
    visibility = ["//visibility:public"],
<<<<<<< HEAD
    deps = [
        "//proto:go_default_library",
        "@com_github_robfig_cron_v3//:go_default_library",
    ],
=======
    deps = ["//proto:go_default_library"],
)

go_test(
    name = "go_default_test",
    srcs = ["resources_test.go"],
    embed = [":go_default_library"],
    deps = ["//proto:go_default_library"],
>>>>>>> e03b93a8
)<|MERGE_RESOLUTION|>--- conflicted
+++ resolved
@@ -5,13 +5,10 @@
     srcs = ["resources.go"],
     importpath = "github.com/googleinterns/cloudai-gcp-test-resource-reaper/pkg/resources",
     visibility = ["//visibility:public"],
-<<<<<<< HEAD
     deps = [
         "//proto:go_default_library",
         "@com_github_robfig_cron_v3//:go_default_library",
     ],
-=======
-    deps = ["//proto:go_default_library"],
 )
 
 go_test(
@@ -19,5 +16,4 @@
     srcs = ["resources_test.go"],
     embed = [":go_default_library"],
     deps = ["//proto:go_default_library"],
->>>>>>> e03b93a8
 )