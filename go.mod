--- conflicted
+++ resolved
@@ -3,13 +3,9 @@
 go 1.14
 
 require (
-<<<<<<< HEAD
-	github.com/golang/protobuf v1.4.1
-	github.com/robfig/cron/v3 v3.0.0
+	github.com/golang/protobuf v1.4.2
+	github.com/robfig/cron/v3 v3.0.1
 	go.opencensus.io v0.22.3
-=======
-	github.com/golang/protobuf v1.4.2
->>>>>>> e03b93a8
 	google.golang.org/api v0.26.0
 	google.golang.org/protobuf v1.24.0
 )