--- conflicted
+++ resolved
@@ -9,28 +9,8 @@
 )
 
 go_proto_library(
-<<<<<<< HEAD
-    name = "reaper_go_proto",
-    importpath = "github.com/googleinterns/cloudai-gcp-test-resource-reaper",
-    proto = ":reaper_proto",
-    visibility = ["//visibility:public"],
-)
-
-go_library(
-    name = "go_default_library",
-    embed = [":reaperconfig_go_proto"],
-    importpath = "github.com/googleinterns/cloudai-gcp-test-resource-reaper/reaperconfig",
-    visibility = ["//visibility:public"],
-)
-
-go_proto_library(
-    name = "reaperconfig_go_proto",
-    importpath = "github.com/googleinterns/cloudai-gcp-test-resource-reaper/reaperconfig",
-    proto = ":reaper_proto",
-=======
     name = "reaperconfig_go_proto",
     importpath = "github.com/googleinterns/cloudai-gcp-test-resource-reaper/reaperconfig",
     proto = ":reaperconfig_proto",
->>>>>>> 4cdbf77d
     visibility = ["//visibility:public"],
 )