// Copyright 2020 Google LLC
//
// Licensed under the Apache License, Version 2.0 (the "License");
// you may not use this file except in compliance with the License.
// You may obtain a copy of the License at
//
//     https://www.apache.org/licenses/LICENSE-2.0
//
// Unless required by applicable law or agreed to in writing, software
// distributed under the License is distributed on an "AS IS" BASIS,
// WITHOUT WARRANTIES OR CONDITIONS OF ANY KIND, either express or implied.
// See the License for the specific language governing permissions and
// limitations under the License.

syntax = "proto3";

package reaperconfig;
option go_package = "github.com/googleinterns/cloudai-gcp-test-resource-reaper/reaperconfig";

/*
A reaper cluster is for running multiple reapers within the same GKE cluster,
allowing for ease of organization and monitoring of all running reapers.
*/
message ReaperCluster {
    // List of reapers that are running in the GKE cluster.
    repeated ReaperConfig configs = 1;
}

/*
A reaper config describes all the resources the reaper will monitor, and how
often the reaper should run. Note that any resource that matches the skip
filter will be excluded, even if it matches a name filter in a resource config.
*/
message ReaperConfig {
    // List of resources to watch.
    repeated ResourceConfig resources = 1;

    // Frequency to run reaper in cron time string format.
    string schedule = 2;
    
    // Regex of names of resources to exclude. Note that the skip filter wins
    // over a name filter if they both match.
    string skip_filter = 3;
    
<<<<<<< HEAD
    // GCP Project ID
    string projectID = 4;
=======
    // GCP Project ID.
    string project_id = 4;
>>>>>>> 4cdbf77d
    
    //  Unique ID of the reaper.
    string uuid = 5;
}

/*
A resource config describes a group of cloud resource and their time to live
(TTL). A resource will be deleted once it has been alive for longer than its
TTL. Note that if a resource is caught by both the the name filter and skip
filter, the resource will be excluded (i.e. not monitored).
*/
message ResourceConfig {
    // Type of GCP resource.
    ResourceType resource_type = 1;

    // Regex of names of resources to include.
    string name_filter = 2;
    
    // Regex of names of resources to exclude. Note that the skip filter wins
    // over a name filter if they both match.
    string skip_filter = 3;
    
    // List of which GCP zones to search.
    repeated string zones = 4;
    
    // Time to live of resources described in cron time string format.
    string ttl = 5;
}

/*
GCP resources that are supported for the reaper to monitor.
*/
enum ResourceType {
    GCE_VM = 0;
    GCS_BUCKET = 1;
    BIGQUERY = 2;
}<|MERGE_RESOLUTION|>--- conflicted
+++ resolved
@@ -42,13 +42,8 @@
     // over a name filter if they both match.
     string skip_filter = 3;
     
-<<<<<<< HEAD
-    // GCP Project ID
-    string projectID = 4;
-=======
     // GCP Project ID.
     string project_id = 4;
->>>>>>> 4cdbf77d
     
     //  Unique ID of the reaper.
     string uuid = 5;
